--- conflicted
+++ resolved
@@ -1,28 +1,4 @@
-<<<<<<< HEAD
-echo Deleting containers
-pkill -f "python3 -m http.server 8088"
-rm /tmp/index.html
-docker rm kali --force
-docker rm badweb --force
-docker network rm demo
-echo install
-docker network create demo
-echo Create Kali
-docker run -d --privileged=true --network demo -h attackmachine -it --rm --name kali kalilinux/kali-rolling
-echo Create Badweb
-docker run -d -h victimmachine --network demo -it --rm --name badweb asecurityguru/abccorpdockerapp:v1
-#after install
-echo Setup
-docker exec -it badweb sed -i 's/listen=NO/listen=YES/' /etc/vsftpd.conf
-docker exec -d badweb bash -c "vsftpd /etc/vsftpd.conf &"
-docker exec badweb sh -c "useradd -m -g admin admin -s /bin/bash && echo 'admin:aaabb' | chpasswd"
-docker exec badweb sh -c "echo '<html><head><title>Hello</title></head><body><h1>Hello World!</h1></body></html>' > /home/admin/index.html && chown admin:admin /home/admin/index.html"
-docker exec badweb sh -c "cd /home/admin && python -m SimpleHTTPServer 80" &
-#docker exec -it kali apt-get update && docker exec -it kali apt-get install -y aircrack-ng && docker exec -it kali apt-get install -y metasploit-framework && docker exec -it kali apt-get install -y nmap && docker exec -it kali apt-get install -y hydra && docker exec -it kali apt-get install -y vim && docker exec -it kali apt-get install -y crunch && docker exec -it kali cd /usr/share/nmap/scripts/ && docker exec -it git clone https://github.com/vulnersCom/nmap-vulners.git && docker exec -it cd vulscan/utilities/updater/ && docker exec -it chmod +x updateFiles.sh && docker update -it ./updateFiles.sh 
-docker exec -it kali apt-get install -y aircrack-ng --fix-missing && docker exec -it kali apt-get install -y metasploit-framework && docker exec -it kali apt-get install -y nmap && docker exec -it kali apt-get install -y hydra && docker exec -it kali apt-get install -y vim && docker exec -it kali apt-get install -y crunch && docker exec -it kali cd /usr/share/nmap/scripts/ && docker exec -it git clone https://github.com/vulnersCom/nmap-vulners.git && docker exec -it cd vulscan/utilities/updater/ && docker exec -it chmod +x updateFiles.sh && docker update -it ./updateFiles.sh 
-=======
 #!/bin/bash
->>>>>>> f9713275
 
 # silence docker hints
 export DOCKER_CLI_HINTS=false
